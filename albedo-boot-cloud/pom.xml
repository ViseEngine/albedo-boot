--- conflicted
+++ resolved
@@ -12,10 +12,6 @@
     <artifactId>albedo-boot-cloud</artifactId>
     <packaging>pom</packaging>
     <modules>
-<<<<<<< HEAD
-=======
-        <!--<module>albedo-boot-cloud-config-server</module>-->
->>>>>>> 74651b52
         <module>albedo-boot-cloud-micro</module>
         <module>albedo-boot-cloud-gateway</module>
     </modules>
